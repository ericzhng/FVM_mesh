# -*- coding: utf-8 -*-
"""
Mesh partitioning tools.

This module provides functions for partitioning an unstructured mesh into multiple
subdomains. Partitioning is a crucial step for parallel processing of large
meshes, as it allows the computational load to be distributed across multiple
processors.

Key Features:
- Support for different partitioning methods, including METIS and a
  hierarchical coordinate bisection method.
- Ability to use cell weights to balance the partitioning.
- A simple interface for partitioning a `CoreMesh` object.

Functions:
    partition_mesh: Partitions a mesh into a specified number of parts.
    print_partition_summary: Prints a summary of the cell distribution across
        partitions.
"""

import os
import warnings
from typing import List, Optional

import numpy as np

from polymesh.core_mesh import CoreMesh

# Note: The METIS library is loaded dynamically. The path to the METIS DLL
# is set here. This might need to be adjusted depending on the user's
# environment.
os.environ["METIS_DLL"] = os.path.join(os.getcwd(), "dll", "metis.dll")
try:
    import metis
except ImportError:
    metis = None


def partition_mesh(
    mesh: CoreMesh,
    n_parts: int,
    method: str = "metis",
    cell_weights: Optional[np.ndarray] = None,
) -> np.ndarray:
    """
    Partitions mesh elements into a specified number of parts.

    This function supports different partitioning methods, including METIS and a
    simple hierarchical coordinate bisection method.

    Args:
        mesh: The mesh object to partition.
        n_parts: The number of partitions.
        method: The partitioning method ('metis' or 'hierarchical').
        cell_weights: Optional weights for each cell.

    Returns:
        A numpy array of partition IDs for each cell.
    """
    if n_parts <= 1:
        return np.zeros(mesh.num_cells, dtype=int)

    if method == "metis":
        return _partition_with_metis(mesh, n_parts, cell_weights)
    elif method == "hierarchical":
        return _partition_with_hierarchical(mesh, n_parts, cell_weights)
    else:
        raise NotImplementedError(f"Partition method '{method}' not implemented")


def _get_adjacency(mesh: CoreMesh) -> List[List[int]]:
    """
    Computes the adjacency list for the mesh cells.

    Args:
        mesh: The mesh object.

    Returns:
        The adjacency list.
    """
<<<<<<< HEAD
    if not mesh.cell_neighbors.any():
        mesh.analyze_mesh()
=======
    if mesh.cell_neighbors.size == 0:
        mesh._extract_cell_faces()
        mesh._extract_cell_neighbors()
>>>>>>> 337cd155

    adjacency: List[List[int]] = []
    for i in range(mesh.num_cells):
        neighs = {int(nb) for nb in mesh.cell_neighbors[i] if nb != -1}
        neighs.discard(i)
        adjacency.append(list(neighs))
    return adjacency


def _partition_with_metis(
    mesh: CoreMesh, n_parts: int, cell_weights: Optional[np.ndarray]
) -> np.ndarray:
    """Partitions the mesh using the METIS library."""
    if metis is None:
        raise ImportError("METIS python binding not available")

    adjacency = _get_adjacency(mesh)
    try:
        vwgt = cell_weights.tolist() if cell_weights is not None else None
<<<<<<< HEAD
        _, parts = metis.part_graph(adjacency, nparts=n_parts, vwgt=vwgt)
=======
        _, parts = metis.part_graph(
            adjacency, nparts=n_parts, tpwgts=vwgt, recursive=True
        )
>>>>>>> 337cd155
        return np.array(parts, dtype=int)
    except Exception as ex:
        raise RuntimeError(f"METIS partitioning failed: {ex}")


def _partition_with_hierarchical(
    mesh: CoreMesh, n_parts: int, cell_weights: Optional[np.ndarray]
) -> np.ndarray:
    """Partitions the mesh using a sequential coordinate bisection method."""
    is_power_of_two = (n_parts > 0) and (n_parts & (n_parts - 1) == 0)
    if not is_power_of_two:
        warnings.warn(
            f"The 'hierarchical' method works best with a power-of-two number of partitions. "
            f"Provided n_parts={n_parts} may result in uneven partitions."
        )

<<<<<<< HEAD
    if not mesh.cell_centroids.any():
        mesh.analyze_mesh()
=======
    if mesh.cell_centroids.size == 0:
        mesh._compute_centroids()
>>>>>>> 337cd155

    centroids = mesh.cell_centroids
    weights = cell_weights if cell_weights is not None else np.ones(mesh.num_cells)
    parts = np.zeros(mesh.num_cells, dtype=int)

    # Iteratively bisect the largest partition until the desired number of
    # partitions is reached.
    for i in range(1, n_parts):
        # Find the partition with the most cells to split next.
        part_counts = np.bincount(parts)
        p_to_split = np.argmax(part_counts)
        idxs_to_split = np.where(parts == p_to_split)[0]

        if idxs_to_split.size == 0:
            continue

        # Determine the axis to split along by finding the longest dimension
        # of the bounding box of the partition's cell centroids.
        pts = centroids[idxs_to_split]
        axis = int(np.argmax(pts.max(axis=0) - pts.min(axis=0)))
        order = np.argsort(pts[:, axis])

        # Find the median split point, taking cell weights into account.
        w = weights[idxs_to_split][order]
        cum_w = np.cumsum(w)
        total_w = cum_w[-1]

        split_idx = len(order) // 2
        if total_w > 0:
            split_idx = int(np.searchsorted(cum_w, total_w / 2.0))

        # Handle cases where the split is at the beginning or end.
        if split_idx == 0 or split_idx == len(order):
            split_idx = len(order) // 2

        # Assign the new partition ID to the cells on one side of the split.
        right_indices = idxs_to_split[order[split_idx:]]
        parts[right_indices] = i

    return parts


def print_partition_summary(parts: np.ndarray) -> None:
    """Prints a summary of the cell distribution across partitions."""
    if parts.size == 0:
        print("--- Partition Summary ---")
        print("No partitions found.")
        return

    n_parts = int(np.max(parts) + 1)
    counts = np.bincount(parts, minlength=n_parts)

    print("--- Partition Summary ---")
    print(f"Number of partitions: {n_parts}")
    for p, count in enumerate(counts):
        print(f"  Partition {p}: {count} cells")<|MERGE_RESOLUTION|>--- conflicted
+++ resolved
@@ -79,14 +79,9 @@
     Returns:
         The adjacency list.
     """
-<<<<<<< HEAD
-    if not mesh.cell_neighbors.any():
-        mesh.analyze_mesh()
-=======
     if mesh.cell_neighbors.size == 0:
         mesh._extract_cell_faces()
         mesh._extract_cell_neighbors()
->>>>>>> 337cd155
 
     adjacency: List[List[int]] = []
     for i in range(mesh.num_cells):
@@ -106,13 +101,9 @@
     adjacency = _get_adjacency(mesh)
     try:
         vwgt = cell_weights.tolist() if cell_weights is not None else None
-<<<<<<< HEAD
-        _, parts = metis.part_graph(adjacency, nparts=n_parts, vwgt=vwgt)
-=======
         _, parts = metis.part_graph(
             adjacency, nparts=n_parts, tpwgts=vwgt, recursive=True
         )
->>>>>>> 337cd155
         return np.array(parts, dtype=int)
     except Exception as ex:
         raise RuntimeError(f"METIS partitioning failed: {ex}")
@@ -129,13 +120,8 @@
             f"Provided n_parts={n_parts} may result in uneven partitions."
         )
 
-<<<<<<< HEAD
-    if not mesh.cell_centroids.any():
-        mesh.analyze_mesh()
-=======
     if mesh.cell_centroids.size == 0:
         mesh._compute_centroids()
->>>>>>> 337cd155
 
     centroids = mesh.cell_centroids
     weights = cell_weights if cell_weights is not None else np.ones(mesh.num_cells)
